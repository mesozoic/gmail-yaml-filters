--- conflicted
+++ resolved
@@ -96,18 +96,9 @@
     if not args.client_secret:
         args.client_secret = default_client_secret
 
-<<<<<<< HEAD
     credentials = get_gmail_credentials(client_secret_path=args.client_secret,
                                         oauth2client_flags=args)
-=======
-    if args.action == 'xml':
-        print(ruleset_to_xml(ruleset))
-        return
 
-    # every command below this point involves the Gmail API
-
-    credentials = get_gmail_credentials(client_secret_path=args.client_secret)
->>>>>>> 0a102919
     gmail = get_gmail_service(credentials)
 
     if args.action == 'upload':
